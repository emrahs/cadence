--- conflicted
+++ resolved
@@ -180,70 +180,6 @@
 	return p.replicator.Publish(replicationTask)
 }
 
-<<<<<<< HEAD
-=======
-func (p *replicatorQueueProcessorImpl) getSyncActivityTask(task *persistence.ReplicationTaskInfo) (replicationTask *replicator.ReplicationTask, retError error) {
-	domainID := task.DomainID
-	execution := shared.WorkflowExecution{
-		WorkflowId: common.StringPtr(task.WorkflowID),
-		RunId:      common.StringPtr(task.RunID),
-	}
-	context, release, err := p.historyCache.getOrCreateWorkflowExecutionForBackground(domainID, execution)
-	if err != nil {
-		return nil, err
-	}
-	defer func() { release(retError) }()
-
-	msBuilder, err := context.loadWorkflowExecution()
-	if err != nil {
-		if _, ok := err.(*shared.EntityNotExistsError); ok {
-			return nil, nil
-		}
-		return nil, err
-	}
-	if !msBuilder.IsWorkflowExecutionRunning() {
-		// workflow already finished, no need to process the timer
-		return nil, nil
-	}
-
-	activityInfo, ok := msBuilder.GetActivityInfo(task.ScheduledID)
-	if !ok {
-		return nil, nil
-	}
-
-	var startedTime *int64
-	var heartbeatTime *int64
-	scheduledTime := common.Int64Ptr(activityInfo.ScheduledTime.UnixNano())
-	if activityInfo.StartedID != common.EmptyEventID {
-		startedTime = common.Int64Ptr(activityInfo.StartedTime.UnixNano())
-	}
-	// LastHeartBeatUpdatedTime must be valid when getting the sync activity replication task
-	heartbeatTime = common.Int64Ptr(activityInfo.LastHeartBeatUpdatedTime.UnixNano())
-
-	replicationTask = &replicator.ReplicationTask{
-		TaskType: replicator.ReplicationTaskType.Ptr(replicator.ReplicationTaskTypeSyncActivity),
-		SyncActicvityTaskAttributes: &replicator.SyncActicvityTaskAttributes{
-			DomainId:           common.StringPtr(task.DomainID),
-			WorkflowId:         common.StringPtr(task.WorkflowID),
-			RunId:              common.StringPtr(task.RunID),
-			Version:            common.Int64Ptr(activityInfo.Version),
-			ScheduledId:        common.Int64Ptr(activityInfo.ScheduleID),
-			ScheduledTime:      scheduledTime,
-			StartedId:          common.Int64Ptr(activityInfo.StartedID),
-			StartedTime:        startedTime,
-			LastHeartbeatTime:  heartbeatTime,
-			Details:            activityInfo.Details,
-			Attempt:            common.Int32Ptr(activityInfo.Attempt),
-			LastFailureReason:  common.StringPtr(activityInfo.LastFailureReason),
-			LastWorkerIdentity: common.StringPtr(activityInfo.LastWorkerIdentity),
-			LastFailureDetails: activityInfo.LastFailureDetails,
-		},
-	}
-
-	return replicationTask, retError
-}
-
->>>>>>> a19db1e6
 func (p *replicatorQueueProcessorImpl) processHistoryReplicationTask(task *persistence.ReplicationTaskInfo) error {
 
 	domainEntry, err := p.shard.GetDomainCache().GetDomainByID(task.DomainID)
@@ -700,6 +636,7 @@
 					Attempt:            common.Int32Ptr(activityInfo.Attempt),
 					LastFailureReason:  common.StringPtr(activityInfo.LastFailureReason),
 					LastWorkerIdentity: common.StringPtr(activityInfo.LastWorkerIdentity),
+					LastFailureDetails: activityInfo.LastFailureDetails,
 				},
 			}, nil
 		},
